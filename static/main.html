--- conflicted
+++ resolved
@@ -57,25 +57,6 @@
                 {{end}}
             </div>
             <hr />
-<<<<<<< HEAD
-            <div id="accessRequest">
-                <div class="access-title" noclear>Grant Access?</div>
-                <div>
-                    <button class="button pretty-button access-grant">✔</button>
-                    <button class="button pretty-button access-ignore">✘</button>
-                    <span class="access-name">User1</span>
-                </div>
-                <div>
-                    <button class="button pretty-button access-grant">✔</button>
-                    <button class="button pretty-button access-ignore">✘</button>
-                    <span class="access-name">User2</span>
-                </div>
-                <div>
-                    <button class="button pretty-button access-grant">✔</button>
-                    <button class="button pretty-button access-ignore">✘</button>
-                    <span class="access-name">User3</span>
-                </div>
-=======
             <div id="hiddencolor" class="hiddendiv">
                 <div class="range-div" style="background-image: linear-gradient(to right, transparent, red);">
                     <input id="colorRed" type="range" min="0" max="255" value="0" oninput="updateColor();" />
@@ -98,7 +79,6 @@
                     <input id="colorSubmit" type="button" class="button pretty-button" value="Select"
                         onclick="changeColor();" />
                 </dvi>
->>>>>>> d734ec11
             </div>
         </div>
         <a id="playing" target="_blank"></a>
