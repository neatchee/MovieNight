--- conflicted
+++ resolved
@@ -112,25 +112,6 @@
     color: #B1B1B1;
 }
 
-<<<<<<< HEAD
-.access-grant {
-    font-weight: normal;
-    color: greenyellow;
-}
-
-.access-ignore {
-    font-weight: normal;
-    color: red;
-}
-
-.access-name {
-    color: #f7b11b;
-}
-
-.access-title {
-    color: #e5e0e5;
-    font-weight: bold;
-=======
 .contrast {
     color: var(--var-contrast-color);
 }
@@ -155,7 +136,6 @@
     padding: 2em;
     border-bottom-left-radius: 5px;
     border-bottom-right-radius: 5px;
->>>>>>> d734ec11
 }
 
 #videoElement {
