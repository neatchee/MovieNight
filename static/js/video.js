/// <reference path='./both.js' />


function initPlayer() {
    if (!flvjs.isSupported()) {
        console.warn('flvjs not supported');
        return;
    }

    let videoElement = document.querySelector('#videoElement');
    let flvPlayer = flvjs.createPlayer({
        type: 'flv',
        url: '/live',
<<<<<<< HEAD
        headers: {"content-lenght: 0"},
=======
        isLive: true,
        hasAudio: true,
        hasVideo: true
>>>>>>> 8be6f528
    });
    flvPlayer.attachMediaElement(videoElement);
    flvPlayer.load();
    flvPlayer.play();

    let overlay = document.querySelector('#videoOverlay');
    overlay.onclick = () => {
        overlay.style.display = 'none';
        videoElement.muted = false;
    };
}

window.addEventListener('load', initPlayer);<|MERGE_RESOLUTION|>--- conflicted
+++ resolved
@@ -1,33 +1,29 @@
-/// <reference path='./both.js' />
-
-
-function initPlayer() {
-    if (!flvjs.isSupported()) {
-        console.warn('flvjs not supported');
-        return;
-    }
-
-    let videoElement = document.querySelector('#videoElement');
-    let flvPlayer = flvjs.createPlayer({
-        type: 'flv',
+/// <reference path='./both.js' />
+
+
+function initPlayer() {
+    if (!flvjs.isSupported()) {
+        console.warn('flvjs not supported');
+        return;
+    }
+
+    let videoElement = document.querySelector('#videoElement');
+    let flvPlayer = flvjs.createPlayer({
+        type: 'flv',
         url: '/live',
-<<<<<<< HEAD
-        headers: {"content-lenght: 0"},
-=======
         isLive: true,
         hasAudio: true,
         hasVideo: true
->>>>>>> 8be6f528
-    });
-    flvPlayer.attachMediaElement(videoElement);
-    flvPlayer.load();
-    flvPlayer.play();
-
-    let overlay = document.querySelector('#videoOverlay');
-    overlay.onclick = () => {
-        overlay.style.display = 'none';
-        videoElement.muted = false;
-    };
-}
-
-window.addEventListener('load', initPlayer);+    });
+    flvPlayer.attachMediaElement(videoElement);
+    flvPlayer.load();
+    flvPlayer.play();
+
+    let overlay = document.querySelector('#videoOverlay');
+    overlay.onclick = () => {
+        overlay.style.display = 'none';
+        videoElement.muted = false;
+    };
+}
+
+window.addEventListener('load', initPlayer);