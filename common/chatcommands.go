--- conflicted
+++ resolved
@@ -36,12 +36,9 @@
 	CNReloadEmotes ChatCommandNames = []string{"reloademotes"}
 	CNModpass      ChatCommandNames = []string{"modpass"}
 	CNIP           ChatCommandNames = []string{"iplist"}
-<<<<<<< HEAD
+	CNAddEmotes    ChatCommandNames = []string{"addemotes"}
 	CNNewPin       ChatCommandNames = []string{"newpin", "newpassword"}
 	CNRoomAccess   ChatCommandNames = []string{"changeaccess", "hodor"}
-=======
-	CNAddEmotes    ChatCommandNames = []string{"addemotes"}
->>>>>>> cc3da429
 )
 
 var ChatCommands = []ChatCommandNames{
@@ -56,11 +53,7 @@
 	CNNick,
 
 	// Mod
-<<<<<<< HEAD
 	CNSv, CNPlaying, CNUnmod, CNKick, CNBan, CNUnban, CNPurge, CNPin,
-	// Admin
-	CNMod, CNReloadPlayer, CNReloadEmotes, CNModpass, CNRoomAccess, CNIP,
-=======
 	CNSv,
 	CNPlaying,
 	CNUnmod,
@@ -70,13 +63,13 @@
 	CNPurge,
 
 	// Admin
+	CNMod, CNReloadPlayer, CNReloadEmotes, CNModpass, CNRoomAccess, CNIP,
 	CNMod,
 	CNReloadPlayer,
 	CNReloadEmotes,
 	CNModpass,
 	CNIP,
 	CNAddEmotes,
->>>>>>> cc3da429
 }
 
 func GetFullChatCommand(c string) string {
