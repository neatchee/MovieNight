package main

import (
	"fmt"
	"io/fs"
	"os"
	"path"
	"path/filepath"
	"strings"

	"github.com/zorchenhimer/MovieNight/common"
	"golang.org/x/exp/slices"
)

<<<<<<< HEAD
var emotesLocation string

func init() {
	emotesLocation = files.JoinRunPath("emotes")
}

func loadEmotes() error {
	var err error
	common.Emotes, err = processEmoteDir(emotesLocation)
=======
var emotesDir string

func loadEmotes() error {
	var err error
	common.Emotes, err = processEmoteDir(emotesDir)
>>>>>>> f71a0341
	if err != nil {
		return fmt.Errorf("could not process emote dir: %w", err)
	}
	return nil
}

func processEmoteDir(dir string) (common.EmotesMap, error) {
	em := make(common.EmotesMap)
	_, err := os.ReadDir(dir)
	if err != nil {
		common.LogErrorf("could not open emote dir: %v\n", err)
		return em, nil
	}

	filepath.WalkDir(dir, func(fpath string, d fs.DirEntry, err error) error {
		if d.IsDir() || err != nil {
			return nil
		}

		if slices.Contains([]string{".png", ".gif"}, filepath.Ext(fpath)) {
			em = em.Add(path.Join("emotes", strings.TrimPrefix(filepath.ToSlash(fpath), dir)))
		}

		return nil
	})

<<<<<<< HEAD
func findEmotes(dir string, em common.EmotesMap) (common.EmotesMap, error) {
	dir = filepath.ToSlash(dir)
	common.LogDebugf("finding emotes in %q\n", dir)

	for _, ext := range []string{"*.png", "*.gif"} {
		files, err := filepath.Glob(path.Join(dir, ext))
		if err != nil {
			return nil, fmt.Errorf("unable to glob emote directory with %q: %w", ext, err)
		}
		common.LogInfof("Found %d %s emotes\n", len(files), ext)

		for _, file := range files {
			em = em.Add(path.Join("emotes", strings.TrimPrefix(filepath.ToSlash(file), dir)))
		}
	}
=======
	common.LogInfof("Found %d emotes in %s\n", len(em), dir)
>>>>>>> f71a0341

	return em, nil
}<|MERGE_RESOLUTION|>--- conflicted
+++ resolved
@@ -12,23 +12,11 @@
 	"golang.org/x/exp/slices"
 )
 
-<<<<<<< HEAD
-var emotesLocation string
-
-func init() {
-	emotesLocation = files.JoinRunPath("emotes")
-}
-
-func loadEmotes() error {
-	var err error
-	common.Emotes, err = processEmoteDir(emotesLocation)
-=======
 var emotesDir string
 
 func loadEmotes() error {
 	var err error
 	common.Emotes, err = processEmoteDir(emotesDir)
->>>>>>> f71a0341
 	if err != nil {
 		return fmt.Errorf("could not process emote dir: %w", err)
 	}
@@ -55,25 +43,7 @@
 		return nil
 	})
 
-<<<<<<< HEAD
-func findEmotes(dir string, em common.EmotesMap) (common.EmotesMap, error) {
-	dir = filepath.ToSlash(dir)
-	common.LogDebugf("finding emotes in %q\n", dir)
-
-	for _, ext := range []string{"*.png", "*.gif"} {
-		files, err := filepath.Glob(path.Join(dir, ext))
-		if err != nil {
-			return nil, fmt.Errorf("unable to glob emote directory with %q: %w", ext, err)
-		}
-		common.LogInfof("Found %d %s emotes\n", len(files), ext)
-
-		for _, file := range files {
-			em = em.Add(path.Join("emotes", strings.TrimPrefix(filepath.ToSlash(file), dir)))
-		}
-	}
-=======
 	common.LogInfof("Found %d emotes in %s\n", len(em), dir)
->>>>>>> f71a0341
 
 	return em, nil
 }